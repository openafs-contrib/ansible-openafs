--- conflicted
+++ resolved
@@ -3,107 +3,7 @@
 # Install OpenAFS from a source distribution tarball.
 #
 
-<<<<<<< HEAD
-- name: Verify selinux is disabled
-  assert:
-    that: ansible_selinux.mode != 'enforcing'
-  when:
-    - ansible_selinux is defined
-    - ansible_selinux | type_debug == 'dict'
-    - ansible_selinux.status == 'enabled'
-
-- name: Verify the path to the installation tarball is specified
-  assert:
-    that:
-      - afs_install_archive is defined
-      - afs_install_archive != ''
-
-- import_role:
-    name: openafs_contrib.openafs.openafs_devel
-
-- name: Ensure tar is installed
-  become: yes
-  yum:
-    state: present
-    name:
-      - tar
-      - gzip
-      - bzip2
-  when: ansible_pkg_mgr in ('yum', 'dnf')
-
-- debug:
-    msg: "Installing {{ afs_install_archive }}"
-
-- name: Create directories
-  file:
-    state: directory
-    path: "{{ item_dir }}"
-  loop_control:
-    loop_var: item_dir
-  with_items:
-    - "{{ afs_tmpdir }}/install"
-    - "{{ afs_topdir }}"
-
-- name: Upload source distribution
-  unarchive:
-    src: "{{ afs_install_archive }}"
-    dest: "{{ afs_tmpdir }}/install/"
-
-- find:
-    path: "{{ afs_tmpdir }}/install/"
-    patterns: "openafs*.tar.gz"
-  register: find_results
-
-- set_fact:
-    tarballs: "{{ find_results.files | map(attribute='path') | list | sort(reverse=True, case_sensitive=True) }}"
-
-- name: Uncompress source archive
-  unarchive:
-    remote_src: yes
-    src: "{{ item_archive }}"
-    dest: "{{ afs_topdir }}"
-  loop_control:
-    loop_var: item_archive
-  with_items: "{{ tarballs }}"
-  register: unarchive_results
-
-- find:
-    path: "{{ afs_topdir }}/"
-    file_type: directory
-    patterns: "openafs*"
-  register: find_results
-
-- set_fact:
-    sourcedir: "{{ (find_results.files | map(attribute='path') | list)[0] }}"
-
-# Note: Build the kernel module too in case we also want
-#       to import the client role later. Doing a separate
-#       build later leads to issues with common libraries.
-- debug:
-  msg: "with configure-options: {{ afs_configure_options }}"
-
-- name: Build OpenAFS binaries
-  openafs_contrib.openafs.openafs_build:
-    clean: "{{ unarchive_results.changed }}"
-    projectdir: "{{ sourcedir }}"
-    destdir: "{{ sourcedir }}/packages/dest"
-    configure_options: "{{ afs_configure_options }}"
-  register: build_results
-
-- name: Build results
-  debug:
-    var: build_results
-
-- name: Install binary distribution
-  become: yes
-  openafs_contrib.openafs.openafs_install_bdist:
-    path: "{{ build_results.destdir }}"
-  register: install_results
-
-- name: Store installation facts
-=======
 - name: Store installation method fact
->>>>>>> 8fb90e08
   become: yes
   openafs_contrib.openafs.openafs_store_facts:
     state: update
