---
#
# Install OpenAFS from a git checkout.
#

<<<<<<< HEAD
- name: Verify selinux is disabled
  assert:
    that: ansible_selinux.mode != 'enforcing'
  when:
    - ansible_selinux is defined
    - ansible_selinux | type_debug == 'dict'
    - ansible_selinux.status == 'enabled'

- import_role:
    name: openafs_contrib.openafs.openafs_devel

- name: Build
  when: ansible_local.openafs.destdir is undefined
  block:
    - name: Checkout info
      debug:
        msg: 'Checkout source code: {{ afs_git_repo }} with version {{ afs_git_version }} to {{ afs_topdir }}'

    - name: Checkout source code
      git:
        repo: "{{ afs_git_repo }}"
        version: "{{ afs_git_version }}"
        dest: "{{ afs_topdir }}"
      register: checkout_results

- debug:
    msg: "with configure-options: {{ afs_configure_options }}"

    - name: Build OpenAFS binaries
      openafs_contrib.openafs.openafs_build:
        state: built-module
        clean: "{{ checkout_results.changed }}"
        projectdir: "{{ afs_topdir }}"
        destdir: "{{ afs_topdir }}/packages/dest"
        configure_options: "{{ afs_configure_options }}"
      register: build_results

    - name: Build results
      debug:
        var: build_results

    - name: Install binaries
      become: yes
      openafs_contrib.openafs.openafs_install_bdist:
        path: "{{ build_results.destdir }}"
      register: install_results

    - name: Store installation facts
      become: yes
      openafs_contrib.openafs.openafs_store_facts:
        state: update
        facts:
          install_method: source
          client_installed: yes
          destdir: "{{ build_results.destdir }}"
          bins: "{{ install_results.bins }}"
          dirs: "{{ install_results.dirs }}"
      when: not ansible_check_mode

- name: Store installation facts
=======
- name: Store install method fact
>>>>>>> 8fb90e08
  become: yes
  openafs_contrib.openafs.openafs_store_facts:
    state: update
    facts:
      install_method: source

- include_tasks: "{{ role_path }}/tasks/common/{{ afs_is_server |
                 ternary('setup-service', 'build-and-install') }}.yaml"
  vars:
    checkout_method: git<|MERGE_RESOLUTION|>--- conflicted
+++ resolved
@@ -3,70 +3,6 @@
 # Install OpenAFS from a git checkout.
 #
 
-<<<<<<< HEAD
-- name: Verify selinux is disabled
-  assert:
-    that: ansible_selinux.mode != 'enforcing'
-  when:
-    - ansible_selinux is defined
-    - ansible_selinux | type_debug == 'dict'
-    - ansible_selinux.status == 'enabled'
-
-- import_role:
-    name: openafs_contrib.openafs.openafs_devel
-
-- name: Build
-  when: ansible_local.openafs.destdir is undefined
-  block:
-    - name: Checkout info
-      debug:
-        msg: 'Checkout source code: {{ afs_git_repo }} with version {{ afs_git_version }} to {{ afs_topdir }}'
-
-    - name: Checkout source code
-      git:
-        repo: "{{ afs_git_repo }}"
-        version: "{{ afs_git_version }}"
-        dest: "{{ afs_topdir }}"
-      register: checkout_results
-
-- debug:
-    msg: "with configure-options: {{ afs_configure_options }}"
-
-    - name: Build OpenAFS binaries
-      openafs_contrib.openafs.openafs_build:
-        state: built-module
-        clean: "{{ checkout_results.changed }}"
-        projectdir: "{{ afs_topdir }}"
-        destdir: "{{ afs_topdir }}/packages/dest"
-        configure_options: "{{ afs_configure_options }}"
-      register: build_results
-
-    - name: Build results
-      debug:
-        var: build_results
-
-    - name: Install binaries
-      become: yes
-      openafs_contrib.openafs.openafs_install_bdist:
-        path: "{{ build_results.destdir }}"
-      register: install_results
-
-    - name: Store installation facts
-      become: yes
-      openafs_contrib.openafs.openafs_store_facts:
-        state: update
-        facts:
-          install_method: source
-          client_installed: yes
-          destdir: "{{ build_results.destdir }}"
-          bins: "{{ install_results.bins }}"
-          dirs: "{{ install_results.dirs }}"
-      when: not ansible_check_mode
-
-- name: Store installation facts
-=======
-- name: Store install method fact
->>>>>>> 8fb90e08
   become: yes
   openafs_contrib.openafs.openafs_store_facts:
     state: update
